--- conflicted
+++ resolved
@@ -12,22 +12,14 @@
 repository = "https://github.com/davidgraeff/firestore-db-and-auth-rs"
 
 [dependencies]
-<<<<<<< HEAD
-reqwest = { version = "0.10", default-features = false, features = ["json", "blocking"] }
-serde = {version ="1.0", features = ["derive"] }
-=======
 reqwest = { version = "0.11", default-features = false, features = ["json", "blocking"] }
 serde = { version = "1.0", features = ["derive"] }
->>>>>>> 761e2286
 serde_json = "1.0"
 chrono = { version = "0.4", features = ["serde"] }
 biscuit = "0.5"
 ring = "0.16"
 base64 = "0.13"
-<<<<<<< HEAD
 jsonwebtoken = "7"
-=======
->>>>>>> 761e2286
 
 [dependencies.rocket]
 version = "0.4.6"
